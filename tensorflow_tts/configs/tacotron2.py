# -*- coding: utf-8 -*-
# Copyright 2020 Minh Nguyen (@dathudeptrai)
#
# Licensed under the Apache License, Version 2.0 (the "License");
# you may not use this file except in compliance with the License.
# You may obtain a copy of the License at
#
#     http://www.apache.org/licenses/LICENSE-2.0
#
# Unless required by applicable law or agreed to in writing, software
# distributed under the License is distributed on an "AS IS" BASIS,
# WITHOUT WARRANTIES OR CONDITIONS OF ANY KIND, either express or implied.
# See the License for the specific language governing permissions and
# limitations under the License.
"""Tacotron-2 Config object."""

from tensorflow_tts.processor.ljspeech import symbols as lj_symbols
from tensorflow_tts.processor.baker import symbols as bk_symbols


class Tacotron2Config(object):
    """Initialize Tacotron-2 Config."""

    def __init__(
<<<<<<< HEAD
        self,
        vocab_size=len(symbols),
        embedding_hidden_size=512,
        initializer_range=0.02,
        layer_norm_eps=1e-6,
        embedding_dropout_prob=0.1,
        n_speakers=5,
        n_conv_encoder=3,
        encoder_conv_filters=512,
        encoder_conv_kernel_sizes=5,
        encoder_conv_activation="mish",
        encoder_conv_dropout_rate=0.5,
        encoder_lstm_units=256,
        reduction_factor=5,
        n_prenet_layers=2,
        prenet_units=256,
        prenet_activation="mish",
        prenet_dropout_rate=0.5,
        n_lstm_decoder=1,
        decoder_lstm_units=1024,
        attention_type="lsa",
        attention_dim=128,
        attention_filters=32,
        attention_kernel=31,
        n_mels=80,
        n_conv_postnet=5,
        postnet_conv_filters=512,
        postnet_conv_kernel_sizes=5,
        postnet_dropout_rate=0.1,
    ):
=======
            self,
            dataset='ljspeech',
            vocab_size=len(lj_symbols),
            embedding_hidden_size=512,
            initializer_range=0.02,
            layer_norm_eps=1e-6,
            embedding_dropout_prob=0.1,
            n_speakers=5,
            n_conv_encoder=3,
            encoder_conv_filters=512,
            encoder_conv_kernel_sizes=5,
            encoder_conv_activation='mish',
            encoder_conv_dropout_rate=0.5,
            encoder_lstm_units=256,
            reduction_factor=5,
            n_prenet_layers=2,
            prenet_units=256,
            prenet_activation='mish',
            prenet_dropout_rate=0.5,
            n_lstm_decoder=1,
            decoder_lstm_units=1024,
            attention_type='lsa',
            attention_dim=128,
            attention_filters=32,
            attention_kernel=31,
            n_mels=80,
            n_conv_postnet=5,
            postnet_conv_filters=512,
            postnet_conv_kernel_sizes=5,
            postnet_dropout_rate=0.1):
>>>>>>> e0040287
        """Init parameters for Tacotron-2 model."""
        if dataset == 'ljspeech':
            self.vocab_size = vocab_size
        elif dataset == 'baker':
            self.vocab_size = len(bk_symbols)
        else:
            raise ValueError('no such dataset: {}'.format(dataset))

        self.embedding_hidden_size = embedding_hidden_size
        self.initializer_range = initializer_range
        self.layer_norm_eps = layer_norm_eps
        self.embedding_dropout_prob = embedding_dropout_prob
        self.n_speakers = n_speakers
        self.n_conv_encoder = n_conv_encoder
        self.encoder_conv_filters = encoder_conv_filters
        self.encoder_conv_kernel_sizes = encoder_conv_kernel_sizes
        self.encoder_conv_activation = encoder_conv_activation
        self.encoder_conv_dropout_rate = encoder_conv_dropout_rate
        self.encoder_lstm_units = encoder_lstm_units

        # decoder param
        self.reduction_factor = reduction_factor
        self.n_prenet_layers = n_prenet_layers
        self.prenet_units = prenet_units
        self.prenet_activation = prenet_activation
        self.prenet_dropout_rate = prenet_dropout_rate
        self.n_lstm_decoder = n_lstm_decoder
        self.decoder_lstm_units = decoder_lstm_units
        self.attention_type = attention_type
        self.attention_dim = attention_dim
        self.attention_filters = attention_filters
        self.attention_kernel = attention_kernel
        self.n_mels = n_mels

        # postnet
        self.n_conv_postnet = n_conv_postnet
        self.postnet_conv_filters = postnet_conv_filters
        self.postnet_conv_kernel_sizes = postnet_conv_kernel_sizes
        self.postnet_dropout_rate = postnet_dropout_rate<|MERGE_RESOLUTION|>--- conflicted
+++ resolved
@@ -22,9 +22,9 @@
     """Initialize Tacotron-2 Config."""
 
     def __init__(
-<<<<<<< HEAD
         self,
-        vocab_size=len(symbols),
+        dataset='ljspeech',
+        vocab_size=len(lj_symbols),
         embedding_hidden_size=512,
         initializer_range=0.02,
         layer_norm_eps=1e-6,
@@ -53,38 +53,6 @@
         postnet_conv_kernel_sizes=5,
         postnet_dropout_rate=0.1,
     ):
-=======
-            self,
-            dataset='ljspeech',
-            vocab_size=len(lj_symbols),
-            embedding_hidden_size=512,
-            initializer_range=0.02,
-            layer_norm_eps=1e-6,
-            embedding_dropout_prob=0.1,
-            n_speakers=5,
-            n_conv_encoder=3,
-            encoder_conv_filters=512,
-            encoder_conv_kernel_sizes=5,
-            encoder_conv_activation='mish',
-            encoder_conv_dropout_rate=0.5,
-            encoder_lstm_units=256,
-            reduction_factor=5,
-            n_prenet_layers=2,
-            prenet_units=256,
-            prenet_activation='mish',
-            prenet_dropout_rate=0.5,
-            n_lstm_decoder=1,
-            decoder_lstm_units=1024,
-            attention_type='lsa',
-            attention_dim=128,
-            attention_filters=32,
-            attention_kernel=31,
-            n_mels=80,
-            n_conv_postnet=5,
-            postnet_conv_filters=512,
-            postnet_conv_kernel_sizes=5,
-            postnet_dropout_rate=0.1):
->>>>>>> e0040287
         """Init parameters for Tacotron-2 model."""
         if dataset == 'ljspeech':
             self.vocab_size = vocab_size
